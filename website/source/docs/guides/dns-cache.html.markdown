--- conflicted
+++ resolved
@@ -41,13 +41,8 @@
 
 ## TTL Values
 
-<<<<<<< HEAD
-TTL values can be set to allow DNS results to be cached upstream
+TTL values can be set to allow DNS results to be cached downstream
 of Consul which can be used to reduce the number of lookups and to amortize
-=======
-TTL values can be set to allow DNS results to be cached downstream
-of Consul which can be reduce the number of lookups and to amortize
->>>>>>> ea1c3c4e
 the latency of doing a DNS lookup. By default, all TTLs are zero,
 preventing any caching.
 
